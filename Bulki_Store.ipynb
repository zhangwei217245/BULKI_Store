--- conflicted
+++ resolved
@@ -1,5 +1,3 @@
-<<<<<<< HEAD
-=======
 {
     "cells": [
         {
@@ -1367,5 +1365,4 @@
     },
     "nbformat": 4,
     "nbformat_minor": 5
-}
->>>>>>> f8a676e2
+}